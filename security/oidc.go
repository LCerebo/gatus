--- conflicted
+++ resolved
@@ -145,12 +145,8 @@
 				return
 			}
 		}
-		log.Printf("[security.callbackHandler] Subject %s is not in the list of allowed subjects", idToken.Subject)
+		logr.Debugf(("[security.callbackHandler] Subject %s is not in the list of allowed subjects", idToken.Subject)
 	}
-<<<<<<< HEAD
-=======
-	logr.Debugf("[security.callbackHandler] Subject %s is not in the list of allowed subjects", idToken.Subject)
->>>>>>> 3e713dfe
 	http.Redirect(w, r, "/?error=access_denied", http.StatusFound)
 }
 
