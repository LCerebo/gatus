package security

import (
	"context"
	"net/http"
	"strings"
	"time"

	"github.com/TwiN/logr"
	"github.com/coreos/go-oidc/v3/oidc"
	"github.com/gofiber/fiber/v2"
	"github.com/google/uuid"
	"golang.org/x/oauth2"
)

const (
	DefaultOIDCSessionTTL = 8 * time.Hour
)

// OIDCConfig is the configuration for OIDC authentication
type OIDCConfig struct {
<<<<<<< HEAD
	IssuerURL       string   `yaml:"issuer-url"`   // e.g. https://dev-12345678.okta.com
	RedirectURL     string   `yaml:"redirect-url"` // e.g. http://localhost:8080/authorization-code/callback
	ClientID        string   `yaml:"client-id"`
	ClientSecret    string   `yaml:"client-secret"`
	Scopes          []string `yaml:"scopes"`           // e.g. ["openid"]
	AllowedSubjects []string `yaml:"allowed-subjects"` // e.g. ["user1@example.com"]. If empty, all subjects are allowed
	ClaimToCheck    string   `yaml:"claim-to-check"`   // e.g. email. If empty, subject is used
=======
	IssuerURL       string        `yaml:"issuer-url"`   // e.g. https://dev-12345678.okta.com
	RedirectURL     string        `yaml:"redirect-url"` // e.g. http://localhost:8080/authorization-code/callback
	ClientID        string        `yaml:"client-id"`
	ClientSecret    string        `yaml:"client-secret"`
	Scopes          []string      `yaml:"scopes"`           // e.g. ["openid"]
	AllowedSubjects []string      `yaml:"allowed-subjects"` // e.g. ["user1@example.com"]. If empty, all subjects are allowed
	SessionTTL      time.Duration `yaml:"session-ttl"`      // e.g. 8h. Defaults to 8 hours
>>>>>>> 9495b738

	oauth2Config oauth2.Config
	verifier     *oidc.IDTokenVerifier
}

// ValidateAndSetDefaults returns whether the OIDC configuration is valid and sets default values.
func (c *OIDCConfig) ValidateAndSetDefaults() bool {
	if c.SessionTTL <= 0 {
		c.SessionTTL = DefaultOIDCSessionTTL
	}
	return len(c.IssuerURL) > 0 && len(c.RedirectURL) > 0 && strings.HasSuffix(c.RedirectURL, "/authorization-code/callback") && len(c.ClientID) > 0 && len(c.ClientSecret) > 0 && len(c.Scopes) > 0
}

func (c *OIDCConfig) initialize() error {
	provider, err := oidc.NewProvider(context.Background(), c.IssuerURL)
	if err != nil {
		return err
	}
	c.verifier = provider.Verifier(&oidc.Config{ClientID: c.ClientID})
	// Configure an OpenID Connect aware OAuth2 client.
	c.oauth2Config = oauth2.Config{
		ClientID:     c.ClientID,
		ClientSecret: c.ClientSecret,
		Scopes:       c.Scopes,
		RedirectURL:  c.RedirectURL,
		Endpoint:     provider.Endpoint(),
	}
	return nil
}

func (c *OIDCConfig) loginHandler(ctx *fiber.Ctx) error {
	state, nonce := uuid.NewString(), uuid.NewString()
	ctx.Cookie(&fiber.Cookie{
		Name:     cookieNameState,
		Value:    state,
		Path:     "/",
		MaxAge:   int(time.Hour.Seconds()),
		SameSite: "lax",
		HTTPOnly: true,
	})
	ctx.Cookie(&fiber.Cookie{
		Name:     cookieNameNonce,
		Value:    nonce,
		Path:     "/",
		MaxAge:   int(time.Hour.Seconds()),
		SameSite: "lax",
		HTTPOnly: true,
	})
	return ctx.Redirect(c.oauth2Config.AuthCodeURL(state, oidc.Nonce(nonce)), http.StatusFound)
}

func (c *OIDCConfig) callbackHandler(w http.ResponseWriter, r *http.Request) { // TODO: Migrate to a native fiber handler
	// Check if there's an error
	if len(r.URL.Query().Get("error")) > 0 {
		http.Error(w, r.URL.Query().Get("error")+": "+r.URL.Query().Get("error_description"), http.StatusBadRequest)
		return
	}
	// Ensure that the state has the expected value
	state, err := r.Cookie(cookieNameState)
	if err != nil {
		http.Error(w, "state not found", http.StatusBadRequest)
		return
	}
	if r.URL.Query().Get("state") != state.Value {
		http.Error(w, "state did not match", http.StatusBadRequest)
		return
	}
	// Validate token
	oauth2Token, err := c.oauth2Config.Exchange(r.Context(), r.URL.Query().Get("code"))
	if err != nil {
		http.Error(w, "Error exchanging token: "+err.Error(), http.StatusInternalServerError)
		return
	}
	rawIDToken, ok := oauth2Token.Extra("id_token").(string)
	if !ok {
		http.Error(w, "Missing 'id_token' in oauth2 token", http.StatusInternalServerError)
		return
	}
	idToken, err := c.verifier.Verify(r.Context(), rawIDToken)
	if err != nil {
		http.Error(w, "Failed to verify id_token: "+err.Error(), http.StatusInternalServerError)
		return
	}
	// Validate nonce
	nonce, err := r.Cookie(cookieNameNonce)
	if err != nil {
		http.Error(w, "nonce not found", http.StatusBadRequest)
		return
	}
	if idToken.Nonce != nonce.Value {
		http.Error(w, "nonce did not match", http.StatusBadRequest)
		return
	}
	if len(c.AllowedSubjects) == 0 {
		// If there's no allowed subjects, all subjects are allowed.
		c.setSessionCookie(w, idToken)
		http.Redirect(w, r, "/", http.StatusFound)
		return
	}

	var claimToCheck = c.ClaimToCheck
	if len(claimToCheck) > 0 {
		var claimsMap map[string]interface{}
		if err := idToken.Claims(&claimsMap); err == nil {
			claimValue, ok := claimsMap[claimToCheck]
			if ok {
				for _, subject := range c.AllowedSubjects {
					if claimValue == subject {
						c.setSessionCookie(w, idToken)
						http.Redirect(w, r, "/", http.StatusFound)
						return
					}
				}
				log.Printf("[security.callbackHandler] Value %s of claim %s doesn't match any element of the list of allowed subjects", claimValue, claimToCheck)
			} else {
				log.Printf("[security.callbackHandler] Claim doesn't contain the field %s", claimToCheck)
			}
		}
	} else {
		for _, subject := range c.AllowedSubjects {
			if strings.ToLower(subject) == strings.ToLower(idToken.Subject) {
				c.setSessionCookie(w, idToken)
				http.Redirect(w, r, "/", http.StatusFound)
				return
			}
		}
		logr.Debugf(("[security.callbackHandler] Subject %s is not in the list of allowed subjects", idToken.Subject)
	}
	http.Redirect(w, r, "/?error=access_denied", http.StatusFound)
}

func (c *OIDCConfig) setSessionCookie(w http.ResponseWriter, idToken *oidc.IDToken) {
	// At this point, the user has been confirmed. All that's left to do is create a session.
	sessionID := uuid.NewString()
	sessions.SetWithTTL(sessionID, idToken.Subject, c.SessionTTL)
	http.SetCookie(w, &http.Cookie{
		Name:     cookieNameSession,
		Value:    sessionID,
		Path:     "/",
		MaxAge:   int(c.SessionTTL.Seconds()),
		SameSite: http.SameSiteStrictMode,
	})
}<|MERGE_RESOLUTION|>--- conflicted
+++ resolved
@@ -19,7 +19,6 @@
 
 // OIDCConfig is the configuration for OIDC authentication
 type OIDCConfig struct {
-<<<<<<< HEAD
 	IssuerURL       string   `yaml:"issuer-url"`   // e.g. https://dev-12345678.okta.com
 	RedirectURL     string   `yaml:"redirect-url"` // e.g. http://localhost:8080/authorization-code/callback
 	ClientID        string   `yaml:"client-id"`
@@ -27,16 +26,7 @@
 	Scopes          []string `yaml:"scopes"`           // e.g. ["openid"]
 	AllowedSubjects []string `yaml:"allowed-subjects"` // e.g. ["user1@example.com"]. If empty, all subjects are allowed
 	ClaimToCheck    string   `yaml:"claim-to-check"`   // e.g. email. If empty, subject is used
-=======
-	IssuerURL       string        `yaml:"issuer-url"`   // e.g. https://dev-12345678.okta.com
-	RedirectURL     string        `yaml:"redirect-url"` // e.g. http://localhost:8080/authorization-code/callback
-	ClientID        string        `yaml:"client-id"`
-	ClientSecret    string        `yaml:"client-secret"`
-	Scopes          []string      `yaml:"scopes"`           // e.g. ["openid"]
-	AllowedSubjects []string      `yaml:"allowed-subjects"` // e.g. ["user1@example.com"]. If empty, all subjects are allowed
 	SessionTTL      time.Duration `yaml:"session-ttl"`      // e.g. 8h. Defaults to 8 hours
->>>>>>> 9495b738
-
 	oauth2Config oauth2.Config
 	verifier     *oidc.IDTokenVerifier
 }
