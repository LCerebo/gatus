--- conflicted
+++ resolved
@@ -2633,11 +2633,8 @@
 | `security.oidc.client-secret`    | Client secret                                                  | Required `""` |
 | `security.oidc.scopes`           | Scopes to request. The only scope you need is `openid`.        | Required `[]` |
 | `security.oidc.allowed-subjects` | List of subjects to allow. If empty, all subjects are allowed. | `[]`          |
-<<<<<<< HEAD
 | `security.oidc.claim-to-check`   | Name of the field to use to match against `allowed-subjects`   | `""`            |
-=======
 | `security.oidc.session-ttl`      | Session time-to-live (e.g. `8h`, `1h30m`, `2h`).               | `8h`          |
->>>>>>> 9495b738
 
 ```yaml
 security:
@@ -2649,13 +2646,10 @@
     scopes: ["openid"]
     # You may optionally specify a list of allowed subjects. If this is not specified, all subjects will be allowed.
     #allowed-subjects: ["johndoe@example.com"]
-<<<<<<< HEAD
     # You can specify a different claim field to match against allowed-subjects. If not specified "subject" is used.
     #claim-to-check: "preferred_username"
-=======
     # You may optionally specify a session time-to-live. If this is not specified, defaults to 8 hours.
     #session-ttl: 8h
->>>>>>> 9495b738
 ```
 
 Confused? Read [Securing Gatus with OIDC using Auth0](https://twin.sh/articles/56/securing-gatus-with-oidc-using-auth0).
